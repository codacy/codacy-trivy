--- conflicted
+++ resolved
@@ -29,21 +29,13 @@
 )
 
 const (
-<<<<<<< HEAD
-	ruleIDSecret              string = "secret"
-	ruleIDVulnerability       string = "vulnerability"
-	ruleIDVulnerabilityHigh   string = "vulnerability_high"
-	ruleIDVulnerabilityMedium string = "vulnerability_medium"
-	ruleIDVulnerabilityMinor  string = "vulnerability_minor"
-	ruleIDMaliciousPackages   string = "malicious_packages"
-=======
 	ruleIDSecret                string = "secret"
 	ruleIDVulnerability         string = "vulnerability"
 	ruleIDVulnerabilityCritical string = "vulnerability_critical"
 	ruleIDVulnerabilityHigh     string = "vulnerability_high"
 	ruleIDVulnerabilityMedium   string = "vulnerability_medium"
 	ruleIDVulnerabilityMinor    string = "vulnerability_minor"
->>>>>>> 59c8b88f
+	ruleIDMaliciousPackages     string = "malicious_packages"
 
 	// See https://aquasecurity.github.io/trivy/v0.59/docs/scanner/vulnerability/#severity-selection
 	trivySeverityLow      string = "low"
